"""Behavior protocol interface for agent actions."""

from abc import ABC, abstractmethod
from collections.abc import Sequence

from ..database.base import BaseDatabaseController
from ..shared.models import (
    ActionExecutionRequest,
    ActionExecutionResult,
    ActionProtocol,
    AgentProfile,
    BaseAction,
)


class BaseMarketplaceProtocol(ABC):
    """Abstract interface for defining agent behavior protocols."""

    @abstractmethod
    def get_actions(self) -> Sequence[ActionProtocol | type[BaseAction]]:
        """Get available actions for this protocol."""
        ...

    @abstractmethod
    async def execute_action(
        self,
        *,
        agent: AgentProfile,
        action: ActionExecutionRequest,
        database: BaseDatabaseController,
<<<<<<< HEAD
    ) -> ActionExecutionResult:
        """Execute a specific action with the given name and parameters."""
        ...

    async def initialize(self, database: BaseDatabaseController) -> None:  # noqa: B027
        """Initialize protocol-specific resources (e.g., database indexes).

        This method is called during server startup after the database is initialized.
        Override this method to perform protocol-specific setup like creating indexes.

        Args:
            database: The database controller instance

        """
        # Default implementation does nothing
=======
    ) -> tuple[ActionExecutionResult, bool]:
        """Execute a specific action with the given name and parameters.

        Returns:
            A tuple of (ActionExecutionResult, bool) where:
                - ActionExecutionResult contains the action execution result
                - bool indicates whether the action should be persisted to the database

        """
        ...
>>>>>>> b71374eb
<|MERGE_RESOLUTION|>--- conflicted
+++ resolved
@@ -28,9 +28,15 @@
         agent: AgentProfile,
         action: ActionExecutionRequest,
         database: BaseDatabaseController,
-<<<<<<< HEAD
-    ) -> ActionExecutionResult:
-        """Execute a specific action with the given name and parameters."""
+    ) -> tuple[ActionExecutionResult, bool]:
+        """Execute a specific action with the given name and parameters.
+
+        Returns:
+            A tuple of (ActionExecutionResult, bool) where:
+                - ActionExecutionResult contains the action execution result
+                - bool indicates whether the action should be persisted to the database
+
+        """
         ...
 
     async def initialize(self, database: BaseDatabaseController) -> None:  # noqa: B027
@@ -43,16 +49,4 @@
             database: The database controller instance
 
         """
-        # Default implementation does nothing
-=======
-    ) -> tuple[ActionExecutionResult, bool]:
-        """Execute a specific action with the given name and parameters.
-
-        Returns:
-            A tuple of (ActionExecutionResult, bool) where:
-                - ActionExecutionResult contains the action execution result
-                - bool indicates whether the action should be persisted to the database
-
-        """
-        ...
->>>>>>> b71374eb
+        # Default implementation does nothing