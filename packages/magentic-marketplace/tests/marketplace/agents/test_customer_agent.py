--- conflicted
+++ resolved
@@ -32,17 +32,7 @@
         action_type="search_businesses",
         reason="test",
         search_query="test",
-<<<<<<< HEAD
-        # search_constraints=None,
-        # target_business_ids=None,
-        # message_content=None,
-        # proposal_to_accept=None,
-=======
         search_page=1,
-        target_business_ids=None,
-        message_content=None,
-        proposal_to_accept=None,
->>>>>>> 53340bd9
     )
 
 
