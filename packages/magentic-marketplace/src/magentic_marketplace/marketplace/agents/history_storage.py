--- conflicted
+++ resolved
@@ -286,11 +286,7 @@
             try:
                 search_response = SearchResponse.model_validate(result.content)
                 formatted_entries.append(
-<<<<<<< HEAD
-                    f"Step {current_step} result: Searched {len(search_response.businesses)} business(es)."
-=======
-                    f"Searched {search_response.total_possible_results} business(es). Showing page {action.page} of {search_response.total_pages}"
->>>>>>> 53340bd9
+                    f"Step {current_step} result: Searched {search_response.total_possible_results} business(es). Showing page {action.page} of {search_response.total_pages}"
                 )
                 for business in search_response.businesses:
                     formatted_entries.append(
@@ -385,13 +381,9 @@
         else:
             formatted_entries.append("Action: check_messages (checking for responses)")
         if result.is_error:
-<<<<<<< HEAD
             formatted_entries.append(
                 f"Step {current_step} result: Action failed. {result.content}"
             )
-=======
-            formatted_entries.append(f" Action failed: {result.content}")
->>>>>>> 53340bd9
         else:
             try:
                 content = FetchMessagesResponse.model_validate(result.content)
@@ -413,11 +405,7 @@
                     )
             except Exception:
                 formatted_entries.append(
-<<<<<<< HEAD
                     f"Error parsing fetch response: {result.content}"
-=======
-                    f" Error parsing fetch response: {result.content}"
->>>>>>> 53340bd9
                 )
 
         return formatted_entries
