"""Main customer agent implementation."""

import asyncio
import traceback

from magentic_marketplace.platform.shared.models import (
    BaseAction,
)

from ...actions import (
    OrderProposal,
    Payment,
    ReceivedMessage,
    Search,
    SearchAlgorithm,
    SearchResponse,
    TextMessage,
)
from ...llm.config import BaseLLMConfig
from ...shared.models import Customer, CustomerAgentProfile
from ..base import BaseSimpleMarketplaceAgent
from ..proposal_storage import OrderProposalStorage
from .models import (
    CustomerAction,
    CustomerActionResult,
    CustomerSendMessageResults,
    CustomerSummary,
)
from .prompts import PromptsHandler


class CustomerAgent(BaseSimpleMarketplaceAgent[CustomerAgentProfile]):
    """Customer agent that autonomously shops in the marketplace."""

    def __init__(
        self,
        customer: Customer,
        base_url: str,
        llm_config: BaseLLMConfig | None = None,
        search_algorithm: str = "simple",
        search_bandwidth: int = 10,
        polling_interval: float = 2,
        max_steps: int | None = None,
    ):
        """Initialize the customer agent.

        Args:
            customer: Customer object with request and preferences
            base_url: The marketplace server URL
            llm_config: LLM configuration for the agent
            search_algorithm: Search algorithm to use (e.g., "simple", "filtered", "rnr")
            search_bandwidth: The maximum number of search results to return.
            polling_interval: Number of seconds to wait after receiving no messages.
            max_steps: Maximum number of steps to take before stopping.

        """
        profile = CustomerAgentProfile.from_customer(customer)
        super().__init__(profile, base_url, llm_config)

        # Initialize customer agent state
        self.proposal_storage = OrderProposalStorage()
        self.completed_transactions: list[str] = []
        self.conversation_step: int = 0

        self._event_history: list[
            tuple[CustomerAction, CustomerActionResult] | str
        ] = []
        self._search_algorithm = SearchAlgorithm(search_algorithm)
        self._search_bandwidth = search_bandwidth

        self._polling_interval = polling_interval
        self._max_steps = max_steps

    @property
    def customer(self) -> Customer:
        """Access customer data from profile with full type safety."""
        return self.profile.customer

    async def execute_action(self, action: BaseAction):
        """Execute an action and record it in event history.

        Args:
            action: The action to execute

        Returns:
            Result of the action execution

        """
        # Execute the action through the parent class
        result = await super().execute_action(action)

        return result

    async def step(self):
        """One step of autonomous shopping agent logic.

        This method performs one iteration of the customer's shopping journey:
        1. Check for new messages from businesses
        2. Decide next action using LLM
        3. Execute the action (search, prepare messages, or end transaction)
        4. Check if transaction completed (triggers shutdown)
        """
        self.conversation_step += 1

        # 3. Decide what to do next
        action = await self._generate_customer_action()

        new_messages = False
        if action:
            # 4. Execute the action (handles messaging internally)
            new_messages = await self._execute_customer_action(action)

        # # 5a. Check if transaction completed
        # if len(self.completed_transactions) > 0:
        #     self.logger.info("Completed a transaction, shutting down!")
        #     self.shutdown()
        #     return

        # 5b. Early-stopping if max steps exceeded
        if self._max_steps is not None and self.conversation_step >= self._max_steps:
            await self.logger.warning("Max steps exceeded, shutting down early!")
            self.shutdown()
            return

        if not new_messages:
            # 6. Wait before next decision
            await asyncio.sleep(self._polling_interval)
        else:
            # Go straight into next decision if received new messages
            await asyncio.sleep(0)

    async def on_started(self):
        """Handle when the customer agent starts."""
        self.logger.info("Starting autonomous shopping agent")

    async def _process_new_messages(self, messages: list[ReceivedMessage]):
        for message in messages:
            # Note: ReceivedMessages are now captured in the FetchMessages ActionExecutionResult
            # Store order proposals
            if isinstance(message.message, OrderProposal):
                self.proposal_storage.add_proposal(
                    message.message,
                    message.from_agent_id,
                    self.id,
                )
                self.logger.debug(
                    f"Received and stored order proposal {message.message.id} from {message.from_agent_id}",
                    data=message,
                )

    def _get_prompts_handler(self) -> PromptsHandler:
        """Get a fresh PromptsHandler with current state."""
        return PromptsHandler(
            customer=self.customer,
            proposal_storage=self.proposal_storage,
            completed_transactions=self.completed_transactions,
            event_history=self._event_history,
            logger=self.logger,
        )

    async def _generate_customer_action(self) -> CustomerAction | None:
        """Use LLM to decide the next action to take.

        Returns:
            The action to take next

        """
        # Build prompt using prompts handler
        prompts = self._get_prompts_handler()
        system_prompt = prompts.format_system_prompt()
        state_context, step_counter = prompts.format_state_context()
        step_prompt = prompts.format_step_prompt(step_counter)

        full_prompt = "\n\n\n\n".join(
            map(str.strip, (system_prompt, state_context, step_prompt))
        )

        # Use LLM to decide next action
        try:
            action, _ = await self.generate_struct(
                prompt=full_prompt,
                response_format=CustomerAction,
            )

            self.logger.info(
                f"Next action: {action.action_type}. Reason: {action.reason}"
            )

            return action

        except Exception:
            self.logger.exception("LLM decision failed")
            # Record the event so the LLM can recover next time (hopefully)
            self._event_history.append(f"LLM decision failed: {traceback.format_exc()}")
            return None

    async def _execute_customer_action(self, action: CustomerAction):
        """Execute the action decided by the LLM.

        Args:
            action: The action to execute

        """
        # Execute search and update known businesses
        if action.action_type == "search_businesses":
            search_action = Search(
                query=action.search_query or self.customer.request,
                search_algorithm=self._search_algorithm,
<<<<<<< HEAD
                # constraints=action.search_constraints,
=======
>>>>>>> 53340bd9
                limit=self._search_bandwidth,
                page=action.search_page,
            )
            search_result = await self.execute_action(search_action)

            if not search_result.is_error:
                search_response = SearchResponse.model_validate(search_result.content)
<<<<<<< HEAD
                self._event_history.append((action, search_response))
            else:
                self._event_history.append((action, search_result))
=======
                business_ids = [ba.id for ba in search_response.businesses]
                business_names = [ba.business.name for ba in search_response.businesses]
                business_names_str = ",".join(business_names)

                self.logger.info(
                    f'Search: "{search_action.query}", {search_action.search_algorithm}, resulting in {len(search_response.businesses)} business(es) found out of {search_response.total_possible_results} total business(es). Showing page {action.search_page} of {search_response.total_pages}.'
                )
                self.logger.info(f"Search Result: {business_names_str}")

                self.known_business_ids.extend(business_ids)

>>>>>>> 53340bd9
        # Check for new messages
        elif action.action_type == "check_messages":
            fetch_response = await self.fetch_messages()
            self._event_history.append((action, fetch_response))
            messages = fetch_response.messages
            await self._process_new_messages(messages)
            return len(messages) > 0
        elif action.action_type == "send_messages":
            # Send messages directly with proper error handling
            if action.messages is None:
                raise ValueError(
                    "messages cannot be empty when action_type is send_messages"
                )

            # The CustomerAction creates two lists: one for text messages and one for payment messages
            # Each message is sent independently to the Marketplace, and can each have an independent error
            # This class is used to keep the results of sending each individual message in an identical format to CustomerAction,
            # so that it is easier to format them for prompting later.
            send_message_results = CustomerSendMessageResults()

            for text_message in action.messages.text_messages:
                business_id = text_message.to_business_id
                message = TextMessage(content=text_message.content)
                try:
                    result = await self.send_message(business_id, message)
                    if result.is_error:
                        self.logger.error(
                            f"Failed to send message to {business_id}: {result.content}"
                        )
                    send_message_results.text_message_results.append((True, "Success!"))
                except Exception:
                    self.logger.exception(f"Failed to send message to {business_id}")
                    send_message_results.text_message_results.append(
                        (
                            False,
                            f"Failed to send message to {business_id}. {traceback.format_exc()}",
                        )
                    )

            for pay_message in action.messages.pay_messages:
                business_id = pay_message.to_business_id
                proposal_to_accept = pay_message.proposal_message_id
                stored_proposal = self.proposal_storage.get_proposal(proposal_to_accept)

                if stored_proposal:
                    payment = Payment(
                        proposal_message_id=proposal_to_accept,
                        payment_method=pay_message.payment_method or "credit_card",
                        payment_message=pay_message.payment_message
                        or f"Accepting your proposal for {len(stored_proposal.proposal.items)} items",
                    )

                    self.logger.info(
                        f"Sending ${stored_proposal.proposal.total_price} payment to {stored_proposal.business_id} for proposal id {proposal_to_accept}",
                    )

                    try:
                        result = await self.send_message(
                            stored_proposal.business_id, payment
                        )
                        if not result.is_error:
                            # Mark proposal as accepted
                            success = self.proposal_storage.update_proposal_status(
                                proposal_to_accept, "accepted"
                            )
                            if success:
                                send_message_results.pay_message_results.append(
                                    (True, "Payment accepted!")
                                )
                                self.completed_transactions.append(proposal_to_accept)
                            else:
                                send_message_results.pay_message_results.append(
                                    (False, "Failed to update order proposal status.")
                                )
                        else:
                            self.logger.error(
                                f"Failed to send payment: {result.content}"
                            )
                            send_message_results.pay_message_results.append(
                                (False, f"Failed to send payment: {result.content}")
                            )
                    except Exception:
                        self.logger.exception(
                            f"Failed to send payment for proposal {stored_proposal.proposal_id}"
                        )
                        send_message_results.pay_message_results.append(
                            (
                                False,
                                f"Failed to send payment for proposal {stored_proposal.proposal_id}: {traceback.format_exc()}",
                            )
                        )

                else:
                    self.logger.warning(
                        f"Error: proposal_to_accept '{proposal_to_accept}' does not match any known proposals."
                    )
                    send_message_results.pay_message_results.append(
                        (
                            False,
                            f"Error: proposal_to_accept '{proposal_to_accept}' does not match any known proposals.",
                        )
                    )

            self._event_history.append((action, send_message_results))

        elif action.action_type == "end_transaction":
            # Accept the proposal specified by the LLM
            self.shutdown()

        # No new messages
        return False

    def get_transaction_summary(self) -> CustomerSummary:
        """Get a summary of completed transactions.

        Returns:
            Summary of transactions and proposals

        """
        return CustomerSummary(
            customer_id=self.customer.id,
            customer_name=self.customer.name,
            request=self.customer.request,
            profile=self.customer.model_dump(),
            proposals_received=self.proposal_storage.count_proposals(),
            transactions_completed=len(self.completed_transactions),
            completed_proposal_ids=self.completed_transactions,
        )<|MERGE_RESOLUTION|>--- conflicted
+++ resolved
@@ -206,10 +206,6 @@
             search_action = Search(
                 query=action.search_query or self.customer.request,
                 search_algorithm=self._search_algorithm,
-<<<<<<< HEAD
-                # constraints=action.search_constraints,
-=======
->>>>>>> 53340bd9
                 limit=self._search_bandwidth,
                 page=action.search_page,
             )
@@ -217,12 +213,6 @@
 
             if not search_result.is_error:
                 search_response = SearchResponse.model_validate(search_result.content)
-<<<<<<< HEAD
-                self._event_history.append((action, search_response))
-            else:
-                self._event_history.append((action, search_result))
-=======
-                business_ids = [ba.id for ba in search_response.businesses]
                 business_names = [ba.business.name for ba in search_response.businesses]
                 business_names_str = ",".join(business_names)
 
@@ -230,10 +220,9 @@
                     f'Search: "{search_action.query}", {search_action.search_algorithm}, resulting in {len(search_response.businesses)} business(es) found out of {search_response.total_possible_results} total business(es). Showing page {action.search_page} of {search_response.total_pages}.'
                 )
                 self.logger.info(f"Search Result: {business_names_str}")
-
-                self.known_business_ids.extend(business_ids)
-
->>>>>>> 53340bd9
+                self._event_history.append((action, search_response))
+            else:
+                self._event_history.append((action, search_result))
         # Check for new messages
         elif action.action_type == "check_messages":
             fetch_response = await self.fetch_messages()
